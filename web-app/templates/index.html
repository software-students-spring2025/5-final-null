<!DOCTYPE html>
<html lang="en">
<head>
  <meta charset="UTF-8" />
  <meta name="viewport" content="width=device-width, initial-scale=1.0" />
  <title>Stall Street Journal</title>

  <!-- Google Maps -->
  <script src="https://maps.googleapis.com/maps/api/js?key=AIzaSyDBsakl8uQ5aAW2z2uYrwWgyV2UizszUGc&callback=initMap" async defer></script>

  <style>
    body {
      margin: 0;
      font-family: 'Arial', sans-serif;
      background-color: #1e3554;
      height: 100vh;
      display: flex;
      flex-direction: column;
    }

    nav {
      background-color: #f7eedd;
      padding: 15px 30px;
    }

    nav ul {
      list-style: none;
      display: flex;
      gap: 25px;
      padding: 0;
      margin: 0;
    }

    nav ul li a {
      text-decoration: none;
      color: #1e3554;
      font-weight: bold;
      font-size: 16px;
    }

    nav ul li a:hover {
      color: #5b5b5b;
    }

    .title {
      color: #f7eedd;
      font-size: 28px;
      font-weight: bold;
      padding: 20px 30px 10px 30px;
      background-color: #1e3554;
    }

    #map {
      flex-grow: 1;
      margin: 0 30px 30px 30px;
      border-radius: 20px;
    }
  </style>

  <script>
    function initMap() {
      const nyc = { lat: 40.7128, lng: -74.0060 };
      const map = new google.maps.Map(document.getElementById("map"), {
        zoom: 13,
        center: nyc,
      });

      const marker = new google.maps.Marker({
        position: { lat: 40.730610, lng: -73.935242 },
        map: map,
        title: "Toilet 1"
      });

      const infowindow = new google.maps.InfoWindow({
        content: "<h3>Toilet 1</h3><p>⭐️⭐️⭐️⭐️ (4/5)</p>",
      });

      marker.addListener("click", () => {
        infowindow.open(map, marker);
      });
    }
  </script>
</head>

<body>
<<<<<<< HEAD
  <!-- Top navigation bar -->
  <nav>
    <ul>
      {% if logged_in %}
        <li><a href="{{ url_for('home') }}">Map</a></li>
        <li><a href="{{ url_for('get_current_user') }}">Profile</a></li>
        <li><a href="{{ url_for('logout') }}">Logout</a></li>
      {% else %}
        <li><a href="{{ url_for('home') }}">Map</a></li>
        <li><a href="{{ url_for('login_page') }}">Sign In</a></li>
        <li><a href="{{ url_for('register_page') }}">Sign Up</a></li>
      {% endif %}
    </ul>
  </nav>

  <!-- Page title -->
  <div class="title">
    {% if logged_in %}
      Welcome back to the Stall Street Journal!
    {% else %}
      Welcome to the Stall Street Journal!
    {% endif %}
  </div>

  <!-- Full-page map -->
  <div id="map"></div>
=======
    <nav>
        <ul>
            {% if logged_in %}
                <li><button onclick="logout()">Logout</button></li>
            {% endif %}
        </ul>
    </nav>

    <div id="content">
        {% if logged_in %}
            <h1>Welcome back!</h1>
            <a href="{{ url_for('profile_page') }}">Profile</a>
        {% else %}
            <h1>Welcome to Stall Street Journal!</h1>
            <a href="{{ url_for('login_page') }}">Login</a> or 
            <a href="{{ url_for('register_page') }}">Sign up</a>
        {% endif %}
    </div>

    <script>
        function logout() {
            fetch("/api/auth/logout", {
                method: "POST",
                credentials: "include"
            }).then(() => {
                window.location.href = "/";
            });
        }
    </script>
>>>>>>> e2228bce
</body>
</html><|MERGE_RESOLUTION|>--- conflicted
+++ resolved
@@ -83,13 +83,12 @@
 </head>
 
 <body>
-<<<<<<< HEAD
   <!-- Top navigation bar -->
   <nav>
     <ul>
       {% if logged_in %}
         <li><a href="{{ url_for('home') }}">Map</a></li>
-        <li><a href="{{ url_for('get_current_user') }}">Profile</a></li>
+        <li><a href="{{ url_for('profile_page') }}">Profile</a></li>
         <li><a href="{{ url_for('logout') }}">Logout</a></li>
       {% else %}
         <li><a href="{{ url_for('home') }}">Map</a></li>
@@ -110,36 +109,5 @@
 
   <!-- Full-page map -->
   <div id="map"></div>
-=======
-    <nav>
-        <ul>
-            {% if logged_in %}
-                <li><button onclick="logout()">Logout</button></li>
-            {% endif %}
-        </ul>
-    </nav>
-
-    <div id="content">
-        {% if logged_in %}
-            <h1>Welcome back!</h1>
-            <a href="{{ url_for('profile_page') }}">Profile</a>
-        {% else %}
-            <h1>Welcome to Stall Street Journal!</h1>
-            <a href="{{ url_for('login_page') }}">Login</a> or 
-            <a href="{{ url_for('register_page') }}">Sign up</a>
-        {% endif %}
-    </div>
-
-    <script>
-        function logout() {
-            fetch("/api/auth/logout", {
-                method: "POST",
-                credentials: "include"
-            }).then(() => {
-                window.location.href = "/";
-            });
-        }
-    </script>
->>>>>>> e2228bce
 </body>
 </html>